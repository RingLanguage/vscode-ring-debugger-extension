--- conflicted
+++ resolved
@@ -1,11 +1,7 @@
 {
   "name": "mock-debug",
   "displayName": "Mock Debug",
-<<<<<<< HEAD
-  "version": "0.49.2",
-=======
   "version": "0.49.5",
->>>>>>> b7fae062
   "publisher": "ms-vscode",
   "description": "Starter extension for developing debug adapters for VS Code.",
   "author": {
